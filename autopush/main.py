--- conflicted
+++ resolved
@@ -31,10 +31,7 @@
     StatusResource,
 )
 from autopush.web.simplepush import SimplePushHandler
-<<<<<<< HEAD
-=======
 from autopush.web.webpush import WebPushHandler
->>>>>>> 2540a4c2
 
 
 shared_config_files = [
@@ -508,11 +505,8 @@
          dict(ap_settings=settings)),
         (r"/spush/(?:(?P<api_ver>v\d+)\/)?(?P<token>[^\/]+)",
          SimplePushHandler, dict(ap_settings=settings)),
-<<<<<<< HEAD
-=======
         (r"/wpush/(?:(?P<api_ver>v\d+)\/)?(?P<token>[^\/]+)",
          WebPushHandler, dict(ap_settings=settings)),
->>>>>>> 2540a4c2
         (r"/m/([^\/]+)", MessageHandler, dict(ap_settings=settings)),
         # PUT /register/ => connect info
         # GET /register/uaid => chid + endpoint
